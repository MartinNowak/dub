--- conflicted
+++ resolved
@@ -1,6 +1,2 @@
 module dub.version_;
-<<<<<<< HEAD
-enum dubVersion = "v1.23.0-rc.1";
-=======
-enum dubVersion = "v1.23.0";
->>>>>>> 57880ae4
+enum dubVersion = "v1.23.0";