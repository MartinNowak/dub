--- conflicted
+++ resolved
@@ -1,6 +1,2 @@
 module dub.version_;
-<<<<<<< HEAD
-enum dubVersion = "v1.25.0-beta.1";
-=======
-enum dubVersion = "v1.25.0-rc.1";
->>>>>>> 5dd37ece
+enum dubVersion = "v1.25.0-rc.1";